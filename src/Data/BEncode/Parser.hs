--- conflicted
+++ resolved
@@ -28,19 +28,11 @@
 import           Control.Applicative        hiding (optional)
 import           Control.Monad
 import           Data.BEncode
-<<<<<<< HEAD
-import           Data.Traversable           (sequenceA)
-import qualified Data.ByteString.Lazy.Char8 as L
-import qualified Data.Map                   as Map
-
-newtype BParser a = BParser {runParser :: (BEncode -> Either String a)}
-=======
 import qualified Data.ByteString.Lazy.Char8 as L
 import qualified Data.Map                   as Map
 
 data BParser a
     = BParser (BEncode -> Reply a)
->>>>>>> 274ad6df
 
 instance Alternative BParser where
     (<|>) = mplus
@@ -60,10 +52,6 @@
     = Ok a BEncode
     | Error String
 
-<<<<<<< HEAD
-=======
-
->>>>>>> 274ad6df
 instance Applicative BParser where
     pure = return
     (<*>) = ap
@@ -76,7 +64,6 @@
     fail str = BParser $ \_ -> Error str
 
 instance Functor BParser where
-<<<<<<< HEAD
     fmap = liftM
 
 
@@ -91,7 +78,6 @@
     = BParser $ \b -> case b of
         BList bs -> sequenceA $ map p bs
         _ -> Left $ "Not a list: " ++ show b
-=======
     fmap fn p = do a <- p
                    return (fn a)
 
@@ -119,25 +105,10 @@
     where cat (Ok v _) (Ok vs b) = Ok (v:vs) b
           cat (Ok _ _) (Error str) = Error str
           cat (Error str) _ = Error str
->>>>>>> 274ad6df
 
 optional :: BParser a -> BParser (Maybe a)
 optional p = liftM Just p <|> return Nothing
 
-<<<<<<< HEAD
-bbytestring :: BParser L.ByteString
-bbytestring = BParser $ \b -> case b of
-    BString str -> return str
-    _ -> Left $ "Expected BString, found: " ++ show b
-
-bstring :: BParser String
-bstring = fmap L.unpack bbytestring
-
-bint :: BParser Integer
-bint = BParser $ \b -> case b of
-    BInt int -> return int
-    _ -> Left $ "Expected BInt, found: " ++ show b
-=======
 bstring :: BParser BEncode -> BParser String
 bstring p = do b <- p
                case b of
@@ -157,5 +128,4 @@
               _ -> fail $ "Expected BInt, found: " ++ show b
 
 setInput :: BEncode -> BParser ()
-setInput b = BParser $ \_ -> Ok () b
->>>>>>> 274ad6df
+setInput b = BParser $ \_ -> Ok () b